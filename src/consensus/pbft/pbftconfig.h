// Copyright (c) Microsoft Corporation. All rights reserved.
// Licensed under the Apache 2.0 License.
#pragma once
#include "consensus/pbft/libbyz/libbyz.h"
#include "consensus/pbft/libbyz/pbft_assert.h"
#include "enclave/rpchandler.h"
#include "enclave/rpcmap.h"
#include "pbftdeps.h"

namespace pbft
{
  class AbstractPbftConfig
  {
  public:
    static char* service_mem;
    virtual ~AbstractPbftConfig() = default;
    virtual void set_service_mem(char* sm) = 0;
    virtual void set_receiver(IMessageReceiveBase* message_receive_base_) = 0;
    virtual ExecCommand get_exec_command() = 0;
  };

  class PbftConfigCcf : public AbstractPbftConfig
  {
  public:
    PbftConfigCcf(std::shared_ptr<enclave::RPCMap> rpc_map_) : rpc_map(rpc_map_)
    {}

    ~PbftConfigCcf() = default;

    void set_service_mem(char* sm) override
    {
      service_mem = sm;
    }

    void set_receiver(IMessageReceiveBase* message_receive_base_) override
    {
      message_receive_base = message_receive_base_;
    }

    ExecCommand get_exec_command() override
    {
      return exec_command;
    }

  private:
    std::shared_ptr<enclave::RPCMap> rpc_map;

    IMessageReceiveBase* message_receive_base;

    ExecCommand exec_command = [this](
                                 Byz_req* inb,
                                 Byz_rep& outb,
                                 _Byz_buffer* non_det,
                                 int client,
                                 Request_id rid,
                                 bool ro,
                                 uint8_t* req_start,
                                 size_t req_size,
                                 Seqno total_requests_executed,
                                 ByzInfo& info,
                                 bool playback = false,
                                 ccf::Store::Tx* tx = nullptr) {
      pbft::Request request;
      request.deserialise({inb->contents, inb->contents + inb->size});

      LOG_DEBUG_FMT("PBFT exec_command() for frontend {}", request.actor);

      auto handler = this->rpc_map->find(ccf::ActorsType(request.actor));
      if (!handler.has_value())
        throw std::logic_error(
          "No frontend associated with actor " + std::to_string(request.actor));

      auto frontend = handler.value();

      // TODO: Should serialise context directly, rather than reconstructing
      const enclave::SessionContext session(
        enclave::InvalidSessionId, request.caller_id, request.caller_cert);
      auto ctx = enclave::make_rpc_context(session, request.raw);
      ctx->actor = (ccf::ActorsType)request.actor;
      const auto n = ctx->method.find_last_of('/');
      ctx->method = ctx->method.substr(n + 1, ctx->method.size());

<<<<<<< HEAD
      ctx->pbft_raw = {req_start, req_start + req_size};

      enclave::RpcHandler::ProcessPbftResp rep;
      if (playback && tx)
      {
        rep = frontend->process_pbft(ctx, *tx, playback);
      }
      else
      {
        rep = frontend->process_pbft(ctx);
      }
=======
      // TODO: HTTP signatures are not handled by PBFT
      // https://github.com/microsoft/CCF/issues/720
#ifdef HTTP
      ctx->signed_request = ccf::SignedReq();
#endif

      auto rep = frontend->process_pbft(ctx);
>>>>>>> 316d57a8

      static_assert(
        sizeof(info.full_state_merkle_root) == sizeof(crypto::Sha256Hash));
      static_assert(
        sizeof(info.replicated_state_merkle_root) ==
        sizeof(crypto::Sha256Hash));
      std::copy(
        std::begin(rep.full_state_merkle_root.h),
        std::end(rep.full_state_merkle_root.h),
        std::begin(info.full_state_merkle_root));
      std::copy(
        std::begin(rep.replicated_state_merkle_root.h),
        std::end(rep.replicated_state_merkle_root.h),
        std::begin(info.replicated_state_merkle_root));
      info.ctx = rep.version;

      outb.contents = message_receive_base->create_response_message(
        client, rid, rep.result.size());

      outb.size = rep.result.size();
      auto outb_ptr = (uint8_t*)outb.contents;
      size_t outb_size = (size_t)outb.size;

      serialized::write(
        outb_ptr, outb_size, rep.result.data(), rep.result.size());

      return 0;
    };
  };
}<|MERGE_RESOLUTION|>--- conflicted
+++ resolved
@@ -80,8 +80,12 @@
       const auto n = ctx->method.find_last_of('/');
       ctx->method = ctx->method.substr(n + 1, ctx->method.size());
 
-<<<<<<< HEAD
       ctx->pbft_raw = {req_start, req_start + req_size};
+      // TODO: HTTP signatures are not handled by PBFT
+      // https://github.com/microsoft/CCF/issues/720
+#ifdef HTTP
+      ctx->signed_request = ccf::SignedReq();
+#endif
 
       enclave::RpcHandler::ProcessPbftResp rep;
       if (playback && tx)
@@ -92,15 +96,6 @@
       {
         rep = frontend->process_pbft(ctx);
       }
-=======
-      // TODO: HTTP signatures are not handled by PBFT
-      // https://github.com/microsoft/CCF/issues/720
-#ifdef HTTP
-      ctx->signed_request = ccf::SignedReq();
-#endif
-
-      auto rep = frontend->process_pbft(ctx);
->>>>>>> 316d57a8
 
       static_assert(
         sizeof(info.full_state_merkle_root) == sizeof(crypto::Sha256Hash));
